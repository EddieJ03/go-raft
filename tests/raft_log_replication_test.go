package raft_test

import (
	"fmt"
	"os"
	"path/filepath"
	"testing"
	"time"

	raft "github.com/EddieJ03/223b-raft/raft"
	utils "github.com/EddieJ03/223b-raft/utils"
)

func getNodeLogs(node *raft.RaftNode) []raft.Log {
	if node == nil {
		return nil
	}

	node.Mu.Lock()
	defer node.Mu.Unlock()

	logs := make([]raft.Log, len(node.Logs))
	for i, log := range node.Logs {
		logs[i] = raft.Log{
			Term:  log.Term,
			Op:    log.Op,
			Key:   log.Key,
			Value: log.Value,
			Index: log.Index,
		}
	}
	return logs
}

func getNodeCommitIndex(node *raft.RaftNode) int32 {
	if node == nil {
		return -1
	}

	node.Mu.Lock()
	defer node.Mu.Unlock()
	return node.CommitIndex
}

func getNodeStateMachine(node *raft.RaftNode) map[string]string {
	if node == nil {
		return nil
	}

	node.Mu.Lock()
	defer node.Mu.Unlock()

	sm := make(map[string]string)
	for k, v := range node.StateMachine {
		sm[k] = v
	}
	return sm
}

func waitForCommitIndex(nodes []*raft.RaftNode, expectedCommitIndex int32, timeout time.Duration) bool {
	deadline := time.After(timeout)
	ticker := time.NewTicker(100 * time.Millisecond)
	defer ticker.Stop()

	for {
		select {
		case <-deadline:
			return false
		case <-ticker.C:
			allMatch := true

			for _, node := range nodes {
				if node == nil {
					continue
				}

				commitIndex := getNodeCommitIndex(node)
				if commitIndex != expectedCommitIndex {
					allMatch = false
					break
				}
			}

			if allMatch {
				return true
			}
		}
	}
}

func waitForLogReplication(nodes []*raft.RaftNode, expectedLength int, timeout time.Duration) bool {
	deadline := time.After(timeout)
	ticker := time.NewTicker(100 * time.Millisecond)
	defer ticker.Stop()

	for {
		select {
		case <-deadline:
			return false
		case <-ticker.C:
			allMatch := true
			var referenceLogs []raft.Log

			for _, node := range nodes {
				if node != nil {
					referenceLogs = getNodeLogs(node)
					break
				}
			}

			if len(referenceLogs) != expectedLength {
				continue
			}

			for _, node := range nodes {
				if node == nil {
					continue
				}

				nodeLogs := getNodeLogs(node)
				if len(nodeLogs) != expectedLength {
					allMatch = false
					break
				}

				for i := 0; i < expectedLength; i++ {
					if nodeLogs[i] != referenceLogs[i] {
						allMatch = false
						break
					}
				}

				if !allMatch {
					break
				}
			}

			if allMatch {
				return true
			}
		}
	}
}

func TestOneOperationLogReplicationNoFailures(t *testing.T) {
	fmt.Println("Running:", t.Name())

	os.Setenv("RAFT_HEARTBEAT_INTERVAL", "500")
	os.Setenv("RAFT_ELECTION_TIMEOUT_MIN", "1000")
	os.Setenv("RAFT_ELECTION_TIMEOUT_MAX", "2000")

	defer utils.CleanLogs("test_logs")

	peers := map[int32]string{
		0: "localhost:50051",
		1: "localhost:50052",
		2: "localhost:50053",
	}

	nodes := make([]*raft.RaftNode, 3)
	shutdowns := make([]chan struct{}, 3)

<<<<<<< HEAD
	// Start all nodes
=======
>>>>>>> 95caab1c
	for i := range 3 {
		shutdowns[i] = make(chan struct{})
		nodes[i] = raft.NewRaftNode(int32(i), peers, shutdowns[i], filepath.Join("test_logs", fmt.Sprintf("raft_node_%d", int32(i))))
		go utils.ServeBackend(int32(i), peers, shutdowns[i], nodes[i])
	}

	// wait for leader election
	statusChan := make(chan struct{})
	defer close(statusChan)
	statusUpdates := checkAllStatus(nodes, 100*time.Millisecond, statusChan)

	var leaderID int
	if leaderID = waitForStableLeader(statusUpdates, 10*time.Second); leaderID == -1 {
		t.Fatal("FAILURE: could not achieve stable leadership in 10 seconds")
	}

	fmt.Printf("Leader elected: %d\n", leaderID)

	_, err := nodes[leaderID].ClientRequest(raft.Set, "key1", "value1")
	if err != nil {
		t.Fatalf("Failed to submit client request: %v", err)
	}

	// expecting 2 entries: initial NoOp + the Set
	if !waitForLogReplication(nodes, 2, 5*time.Second) {
		t.Fatal("FAILURE: log replication could not be achieved in 5 seconds")
	}

	if !waitForCommitIndex(nodes, 1, 5*time.Second) {
		t.Fatal("FAILURE: right commit index could not be achieved in 5 seconds")
	}

	expectedState := map[string]string{
		"key1": "value1",
	}

	for i, node := range nodes {
		sm := getNodeStateMachine(node)

<<<<<<< HEAD
		if !utils.MapsEqual(sm, expectedState) {
=======
		if !mapsEqual(sm, expectedState) {
>>>>>>> 95caab1c
			t.Fatalf("FAILURE: node %d map not expected", i)
		}
	}

	for i := range 3 {
		close(shutdowns[i])
	}
	time.Sleep(1*time.Second)
}

func TestMultipleOperationsLogReplicationNoFailures(t *testing.T) {
	fmt.Println("Running:", t.Name())

	os.Setenv("RAFT_HEARTBEAT_INTERVAL", "500")
	os.Setenv("RAFT_ELECTION_TIMEOUT_MIN", "1000")
	os.Setenv("RAFT_ELECTION_TIMEOUT_MAX", "2000")

	defer utils.CleanLogs("test_logs")

	peers := map[int32]string{
		0: "localhost:50051",
		1: "localhost:50052",
		2: "localhost:50053",
	}

	nodes := make([]*raft.RaftNode, 3)
	shutdowns := make([]chan struct{}, 3)

<<<<<<< HEAD
	// Start all nodes
=======
>>>>>>> 95caab1c
	for i := range 3 {
		shutdowns[i] = make(chan struct{})
		nodes[i] = raft.NewRaftNode(int32(i), peers, shutdowns[i], filepath.Join("test_logs", fmt.Sprintf("raft_node_%d", int32(i))))
		go utils.ServeBackend(int32(i), peers, shutdowns[i], nodes[i])
	}

	statusChan := make(chan struct{})
	defer close(statusChan)
	statusUpdates := checkAllStatus(nodes, 100*time.Millisecond, statusChan)

	var leaderID int
	if leaderID = waitForStableLeader(statusUpdates, 10*time.Second); leaderID == -1 {
		t.Fatal("FAILURE: could not achieve stable leadership in 10 seconds")
	}

	// spam multiple client requests
	requests := []struct {
		op    int32
		key   string
		value string
	}{
		{raft.Set, "key1", "value1"},
		{raft.Set, "key2", "value2"},
		{raft.Set, "key3", "value3"},
		{raft.Delete, "key2", ""},
		{raft.Set, "key4", "value4"},
	}

	for _, req := range requests {
		_, err := nodes[leaderID].ClientRequest(req.op, req.key, req.value)
		if err != nil {
			t.Fatalf("Failed to submit client request: %v", err)
		}
		time.Sleep(10 * time.Millisecond)
	}

	if !waitForLogReplication(nodes, 6, 5*time.Second) {
		t.Fatal("FAILURE: log replication could not be achieved in 5 seconds")
	}

	if !waitForCommitIndex(nodes, 5, 5*time.Second) {
		t.Fatal("FAILURE: right commit index could not be achieved in 5 seconds")
	}

	expectedState := map[string]string{
		"key1": "value1",
		"key3": "value3",
		"key4": "value4",
	}

	for i, node := range nodes {
		sm := getNodeStateMachine(node)

<<<<<<< HEAD
		if !utils.MapsEqual(sm, expectedState) {
=======
		if !mapsEqual(sm, expectedState) {
>>>>>>> 95caab1c
			t.Fatalf("FAILURE: node %d map not expected", i)
		}
	}

	for i := range 3 {
		close(shutdowns[i])
	}
	time.Sleep(1*time.Second)
}

func TestLogReplicationSingleFollowerFailureThenRecovery(t *testing.T) {
	fmt.Println("Running:", t.Name())

	os.Setenv("RAFT_HEARTBEAT_INTERVAL", "500")
	os.Setenv("RAFT_ELECTION_TIMEOUT_MIN", "1000")
	os.Setenv("RAFT_ELECTION_TIMEOUT_MAX", "2000")

	defer utils.CleanLogs("test_logs")

	peers := map[int32]string{
		0: "localhost:50051",
		1: "localhost:50052",
		2: "localhost:50053",
	}

	nodes := make([]*raft.RaftNode, 3)
	shutdowns := make([]chan struct{}, 3)

	for i := range 3 {
		shutdowns[i] = make(chan struct{})
		nodes[i] = raft.NewRaftNode(int32(i), peers, shutdowns[i], filepath.Join("test_logs", fmt.Sprintf("raft_node_%d", int32(i))))
		go utils.ServeBackend(int32(i), peers, shutdowns[i], nodes[i])
	}

	statusChan := make(chan struct{})
	defer close(statusChan)
	statusUpdates := checkAllStatus(nodes, 100*time.Millisecond, statusChan)

	var leaderID int
	if leaderID = waitForStableLeader(statusUpdates, 10*time.Second); leaderID == -1 {
		t.Fatal("FAILURE: could not achieve stable leadership in 10 seconds")
	}

	_, err := nodes[leaderID].ClientRequest(raft.Set, "key1", "value1")
	if err != nil {
		t.Fatalf("Failed to submit client request: %v", err)
	}

<<<<<<< HEAD
	// Wait for initial replication
=======
>>>>>>> 95caab1c
	if !waitForLogReplication(nodes, 2, 5*time.Second) {
		t.Fatal("FAILURE: could not achieve log replication in 5 seconds up to length 2")
	}

	// kill a follower
	followerID := -1
	for i := range 3 {
		if i != leaderID {
			followerID = i
			break
		}
	}

	close(shutdowns[followerID])
	nodes[followerID] = nil
	fmt.Printf("Killed follower %d\n", followerID)
	time.Sleep(1 * time.Second) // sleep to further ensure killed node is cleaned

	_, err = nodes[leaderID].ClientRequest(raft.Set, "key2", "value2")
	if err != nil {
		t.Fatalf("Failed to submit client request: %v", err)
	}

	_, err = nodes[leaderID].ClientRequest(raft.Set, "key3", "value3")
	if err != nil {
		t.Fatalf("Failed to submit client request: %v", err)
	}

	if !waitForLogReplication(nodes, 4, 5*time.Second) {
		t.Fatal("FAILURE: could not achieve log replication in 5 seconds up to length 4")
	}

	if !waitForCommitIndex(nodes, 3, 5*time.Second) {
		t.Fatal("FAILURE: could not achieve right commit index of 3 within 5 seconds")
	}

	// restart
	shutdowns[followerID] = make(chan struct{})
	nodes[followerID] = raft.NewRaftNode(int32(followerID), peers, shutdowns[followerID], filepath.Join("test_logs", fmt.Sprintf("raft_node_%d", int32(followerID))))
	go utils.ServeBackend(int32(followerID), peers, shutdowns[followerID], nodes[followerID])
	fmt.Printf("Restarted follower %d\n", followerID)

	if !waitForLogReplication(nodes, 4, 5*time.Second) {
		t.Fatal("FAILURE: could not achieve log replication in 5 seconds up to length 4 after recovery")
	}

	// Verify state machines are consistent
	expectedState := map[string]string{
		"key1": "value1",
		"key2": "value2",
		"key3": "value3",
	}

	for i, node := range nodes {
		sm := getNodeStateMachine(node)
		if !utils.MapsEqual(sm, expectedState) {
			t.Fatalf("FAILURE: node %d map not expected", i)
		}
	}

	for i := range 3 {
		close(shutdowns[i])
	}
}

func TestLogReplicationMinorityAlive(t *testing.T) {
	fmt.Println("Running:", t.Name())

	os.Setenv("RAFT_HEARTBEAT_INTERVAL", "500")
	os.Setenv("RAFT_ELECTION_TIMEOUT_MIN", "1000")
	os.Setenv("RAFT_ELECTION_TIMEOUT_MAX", "2000")

	defer utils.CleanLogs("test_logs")

	peers := map[int32]string{
		0: "localhost:50051",
		1: "localhost:50052",
		2: "localhost:50053",
	}

	nodes := make([]*raft.RaftNode, 3)
	shutdowns := make([]chan struct{}, 3)

	for i := range 3 {
		shutdowns[i] = make(chan struct{})
		nodes[i] = raft.NewRaftNode(int32(i), peers, shutdowns[i], filepath.Join("test_logs", fmt.Sprintf("raft_node_%d", int32(i))))
		go utils.ServeBackend(int32(i), peers, shutdowns[i], nodes[i])
	}

	statusChan := make(chan struct{})
	defer close(statusChan)
	statusUpdates := checkAllStatus(nodes, 100*time.Millisecond, statusChan)

	var leaderID int
	if leaderID = waitForStableLeader(statusUpdates, 10*time.Second); leaderID == -1 {
		t.Fatal("FAILURE: could not achieve stable leadership in 10 seconds")
	}

	_, err := nodes[leaderID].ClientRequest(raft.Set, "key1", "value1")
	if err != nil {
		t.Fatalf("Failed to submit client request: %v", err)
	}

<<<<<<< HEAD
	// Wait for initial replication
=======
>>>>>>> 95caab1c
	if !waitForLogReplication(nodes, 2, 5*time.Second) {
		t.Fatal("FAILURE: could not achieve log replication in 5 seconds up to length 2")
	}

	// kill all followers
	for i := range 3 {
		if i != leaderID {
			close(shutdowns[i])
			nodes[i] = nil
		}
	}

	// sleep to make sure appropriate resources are cleaned
	time.Sleep(1 * time.Second)

	_, err = nodes[leaderID].ClientRequest(raft.Set, "key2", "value2")
	if err != nil {
		t.Fatalf("Failed to submit client request: %v", err)
	}

	if waitForCommitIndex(nodes, 2, 15*time.Second) {
		t.Fatal("FAILURE: right commit index should not be achieved in 15 seconds")
	}

	// key2 and value2 should NOT be applied
	expectedState := map[string]string{
		"key1": "value1",
	}

	for i, node := range nodes {
		if node == nil {
			continue
		}

		sm := getNodeStateMachine(node)

<<<<<<< HEAD
		if !utils.MapsEqual(sm, expectedState) {
=======
		if !mapsEqual(sm, expectedState) {
>>>>>>> 95caab1c
			t.Fatalf("FAILURE: node %d map not expected", i)
		}
	}

	close(shutdowns[leaderID])
<<<<<<< HEAD

	time.Sleep(1*time.Second)
}

func TestLogReplicationMultipleFollowerFailAndVariableRecover(t *testing.T) {
	runLogReplicationFailuresPartialRecoveryTest(t, 5, 2, 1) // 5 servers, 2 crash, 1 recovers
	time.Sleep(1*time.Second)
	runLogReplicationFailuresPartialRecoveryTest(t, 5, 2, 2) // 5 servers, 2 crash, 2 recovers
	time.Sleep(1*time.Second)
	runLogReplicationFailuresPartialRecoveryTest(t, 5, 2, 0) // 5 servers, 2 crash, 0 recovers
	time.Sleep(1*time.Second)
}

func TestLogReplicationLeaderFailureThenRecovery(t *testing.T) {
	fmt.Println("Running:", t.Name())

	os.Setenv("RAFT_HEARTBEAT_INTERVAL", "500")
	os.Setenv("RAFT_ELECTION_TIMEOUT_MIN", "1000")
	os.Setenv("RAFT_ELECTION_TIMEOUT_MAX", "2000")

	defer utils.CleanLogs("test_logs")

	peers := map[int32]string{
		0: "localhost:50051",
		1: "localhost:50052",
		2: "localhost:50053",
	}

	nodes := make([]*raft.RaftNode, 3)
	shutdowns := make([]chan struct{}, 3)

	for i := range 3 {
		shutdowns[i] = make(chan struct{})
		nodes[i] = raft.NewRaftNode(int32(i), peers, shutdowns[i], filepath.Join("test_logs", fmt.Sprintf("raft_node_%d", int32(i))))
		go utils.ServeBackend(int32(i), peers, shutdowns[i], nodes[i])
	}

	statusChan := make(chan struct{})
	defer close(statusChan)
	statusUpdates := checkAllStatus(nodes, 100*time.Millisecond, statusChan)

	var originalLeaderID int
	if originalLeaderID = waitForStableLeader(statusUpdates, 10*time.Second); originalLeaderID == -1 {
		t.Fatal("FAILURE: could not achieve stable leadership in 10 seconds")
	}
	fmt.Printf("Initial leader: %d\n", originalLeaderID)

	_, err := nodes[originalLeaderID].ClientRequest(raft.Set, "key1", "value1")
	if err != nil {
		t.Fatalf("Failed to submit client request: %v", err)
	}

	_, err = nodes[originalLeaderID].ClientRequest(raft.Set, "key2", "value2")
	if err != nil {
		t.Fatalf("Failed to submit client request: %v", err)
	}

	if !waitForLogReplication(nodes, 3, 5*time.Second) {
		t.Fatal("FAILURE: could not achieve log replication in 5 seconds up to length 3")
	}

	if !waitForCommitIndex(nodes, 2, 5*time.Second) {
		t.Fatal("FAILURE: could not achieve right commit index of 2 within 5 seconds")
	}

	// kill the current leader
	fmt.Printf("Killing leader %d\n", originalLeaderID)
	close(shutdowns[originalLeaderID])
	nodes[originalLeaderID] = nil
	time.Sleep(1 * time.Second) 

	var newLeaderID int
	if newLeaderID = waitForStableLeader(statusUpdates, 10*time.Second); newLeaderID == -1 {
		t.Fatal("FAILURE: could not elect new leader within 10 seconds after leader failure")
	}

	if newLeaderID == originalLeaderID {
		t.Fatal("FAILURE: new leader ID should be different from killed leader")
	}
	fmt.Printf("New leader elected: %d\n", newLeaderID)

	_, err = nodes[newLeaderID].ClientRequest(raft.Set, "key3", "value3")
	if err != nil {
		t.Fatalf("Failed to submit client request to new leader: %v", err)
	}

	_, err = nodes[newLeaderID].ClientRequest(raft.Set, "key4", "value4")
	if err != nil {
		t.Fatalf("Failed to submit second client request to new leader: %v", err)
	}

	// Wait for replication among remaining nodes
	if !waitForLogReplication(nodes, 5, 5*time.Second) {
		t.Fatal("FAILURE: could not achieve log replication in 5 seconds up to length 5 with new leader")
	}

	if !waitForCommitIndex(nodes, 4, 5*time.Second) {
		t.Fatal("FAILURE: could not achieve right commit index of 4 within 5 seconds with new leader")
	}

	// restart original leader
	shutdowns[originalLeaderID] = make(chan struct{})
	nodes[originalLeaderID] = raft.NewRaftNode(int32(originalLeaderID), peers, shutdowns[originalLeaderID], filepath.Join("test_logs", fmt.Sprintf("raft_node_%d", int32(originalLeaderID))))
	go utils.ServeBackend(int32(originalLeaderID), peers, shutdowns[originalLeaderID], nodes[originalLeaderID])
	fmt.Printf("Restarted original leader %d (now follower)\n", originalLeaderID)

	// Wait for the restarted node to catch up
	if !waitForLogReplication(nodes, 5, 5*time.Second) {
		t.Fatal("FAILURE: could not achieve log replication in 5 seconds up to length 5 after recovery")
	}

	if !waitForCommitIndex(nodes, 4, 5*time.Second) {
		t.Fatal("FAILURE: could not achieve right commit index of 4 within 5 seconds after recovery")
	}

	// Submit one more request to verify continued operation
	_, err = nodes[newLeaderID].ClientRequest(raft.Set, "key5", "value5")
	if err != nil {
		t.Fatalf("Failed to submit final client request: %v", err)
	}

	if !waitForLogReplication(nodes, 6, 5*time.Second) {
		t.Fatal("FAILURE: could not achieve final log replication in 5 seconds up to length 6")
	}

	if !waitForCommitIndex(nodes, 5, 5*time.Second) {
		t.Fatal("FAILURE: could not achieve commit index in 5 seconds up to index 5")
	}

	// Verify all nodes have consistent state
	expectedState := map[string]string{
		"key1": "value1",
		"key2": "value2",
		"key3": "value3",
		"key4": "value4",
		"key5": "value5",
	}

	for i, node := range nodes {
		if node == nil {
			continue
		}
		sm := getNodeStateMachine(node)
		if !utils.MapsEqual(sm, expectedState) {
			t.Fatalf("FAILURE: node %d state machine not as expected. Got: %v, Expected: %v", i, sm, expectedState)
		}
	}

	// Clean shutdown
	for i := range 3 {
		if shutdowns[i] != nil {
			close(shutdowns[i])
		}
	}
	
	time.Sleep(1*time.Second)
}

func TestLogReplicationLeaderFailureWithUncommittedThenRecovery(t *testing.T) {
	fmt.Println("Running:", t.Name())

	os.Setenv("RAFT_HEARTBEAT_INTERVAL", "500")
	os.Setenv("RAFT_ELECTION_TIMEOUT_MIN", "1000")
	os.Setenv("RAFT_ELECTION_TIMEOUT_MAX", "2000")

	defer utils.CleanLogs("test_logs")

	peers := map[int32]string{
		0: "localhost:50051",
		1: "localhost:50052",
		2: "localhost:50053",
	}

	nodes := make([]*raft.RaftNode, 3)
	shutdowns := make([]chan struct{}, 3)

	for i := range 3 {
		shutdowns[i] = make(chan struct{})
		nodes[i] = raft.NewRaftNode(int32(i), peers, shutdowns[i], filepath.Join("test_logs", fmt.Sprintf("raft_node_%d", int32(i))))
		go utils.ServeBackend(int32(i), peers, shutdowns[i], nodes[i])
	}

	statusChan := make(chan struct{})
	defer close(statusChan)
	statusUpdates := checkAllStatus(nodes, 100*time.Millisecond, statusChan)

	var originalLeaderID int
	if originalLeaderID = waitForStableLeader(statusUpdates, 10*time.Second); originalLeaderID == -1 {
		t.Fatal("FAILURE: could not achieve stable leadership in 10 seconds")
	}
	fmt.Printf("Initial leader: %d\n", originalLeaderID)

	_, err := nodes[originalLeaderID].ClientRequest(raft.Set, "key1", "value1")
	if err != nil {
		t.Fatalf("Failed to submit client request: %v", err)
	}

	_, err = nodes[originalLeaderID].ClientRequest(raft.Set, "key2", "value2")
	if err != nil {
		t.Fatalf("Failed to submit client request: %v", err)
	}

	if !waitForLogReplication(nodes, 3, 5*time.Second) {
		t.Fatal("FAILURE: could not achieve log replication in 5 seconds up to length 3")
	}

	if !waitForCommitIndex(nodes, 2, 5*time.Second) {
		t.Fatal("FAILURE: could not achieve right commit index of 2 within 5 seconds")
	}

	// kill the current leader
	fmt.Printf("Killing leader %d\n", originalLeaderID)
	close(shutdowns[originalLeaderID])

	// replace leaders PersistentState with uncommitted stuff
	nodes[originalLeaderID].Logs = append(nodes[originalLeaderID].Logs, []raft.Log{{
		Term:  nodes[originalLeaderID].CurrentTerm,
		Op:    raft.Set,
		Key:   "uncommitted key 1",
		Value: "uncommited value 1",
		Index: int32(len(nodes[originalLeaderID].Logs)),
	},{
		Term:  nodes[originalLeaderID].CurrentTerm,
		Op:    raft.Set,
		Key:   "uncommitted key 2",
		Value: "uncommited value 2",
		Index: int32(len(nodes[originalLeaderID].Logs)+1),
	}}...)

	// persist it
	nodes[originalLeaderID].WriteLogFile()

	nodes[originalLeaderID] = nil

	var newLeaderID int
	if newLeaderID = waitForStableLeader(statusUpdates, 10*time.Second); newLeaderID == -1 {
		t.Fatal("FAILURE: could not elect new leader within 10 seconds after leader failure")
	}

	if newLeaderID == originalLeaderID {
		t.Fatal("FAILURE: new leader ID should be different from killed leader")
	}
	fmt.Printf("New leader elected: %d\n", newLeaderID)

	_, err = nodes[newLeaderID].ClientRequest(raft.Set, "key3", "value3")
	if err != nil {
		t.Fatalf("Failed to submit client request to new leader: %v", err)
	}

	_, err = nodes[newLeaderID].ClientRequest(raft.Set, "key4", "value4")
	if err != nil {
		t.Fatalf("Failed to submit second client request to new leader: %v", err)
	}

	if !waitForLogReplication(nodes, 5, 5*time.Second) {
		t.Fatal("FAILURE: could not achieve log replication in 5 seconds up to length 5 with new leader")
	}

	if !waitForCommitIndex(nodes, 4, 5*time.Second) {
		t.Fatal("FAILURE: could not achieve right commit index of 4 within 5 seconds with new leader")
	}

	// restart former leader
	shutdowns[originalLeaderID] = make(chan struct{})
	nodes[originalLeaderID] = raft.NewRaftNode(int32(originalLeaderID), peers, shutdowns[originalLeaderID], filepath.Join("test_logs", fmt.Sprintf("raft_node_%d", int32(originalLeaderID))))
	go utils.ServeBackend(int32(originalLeaderID), peers, shutdowns[originalLeaderID], nodes[originalLeaderID])
	fmt.Printf("Restarted original leader %d (now follower)\n", originalLeaderID)

	if !waitForLogReplication(nodes, 5, 5*time.Second) {
		t.Fatal("FAILURE: could not achieve log replication in 5 seconds up to length 5 after recovery")
	}

	if !waitForCommitIndex(nodes, 4, 5*time.Second) {
		t.Fatal("FAILURE: could not achieve right commit index of 4 within 5 seconds after recovery")
	}

	_, err = nodes[newLeaderID].ClientRequest(raft.Set, "key5", "value5")
	if err != nil {
		t.Fatalf("Failed to submit final client request: %v", err)
	}

	if !waitForLogReplication(nodes, 6, 5*time.Second) {
		t.Fatal("FAILURE: could not achieve final log replication in 5 seconds up to length 6")
	}

	if !waitForCommitIndex(nodes, 5, 5*time.Second) {
		t.Fatal("FAILURE: could not achieve commit index in 5 seconds up to index 5")
	}

	expectedState := map[string]string{
		"key1": "value1",
		"key2": "value2",
		"key3": "value3",
		"key4": "value4",
		"key5": "value5",
	}

	for i, node := range nodes {
		if node == nil {
			continue
		}
		sm := getNodeStateMachine(node)
		if !utils.MapsEqual(sm, expectedState) {
			t.Fatalf("FAILURE: node %d state machine not as expected. Got: %v, Expected: %v", i, sm, expectedState)
		}
	}

	for i := range 3 {
		if shutdowns[i] != nil {
			close(shutdowns[i])
		}
	}

	time.Sleep(1*time.Second)
}

func runLogReplicationFailuresPartialRecoveryTest(t *testing.T, numServers, numCrash, numRecover int) {
	fmt.Printf("Running: %d servers, %d crash, %d recover\n", numServers, numCrash, numRecover)
	os.Setenv("RAFT_HEARTBEAT_INTERVAL", "500")
	os.Setenv("RAFT_ELECTION_TIMEOUT_MIN", "1000")
	os.Setenv("RAFT_ELECTION_TIMEOUT_MAX", "2000")

	defer utils.CleanLogs("test_logs")

	peers := make(map[int32]string)
	for i := 0; i < numServers; i++ {
		peers[int32(i)] = fmt.Sprintf("localhost:5%03d", 51+i)
	}

	nodes := make([]*raft.RaftNode, numServers)
	shutdowns := make([]chan struct{}, numServers)

	for i := 0; i < numServers; i++ {
		shutdowns[i] = make(chan struct{})
		nodes[i] = raft.NewRaftNode(int32(i), peers, shutdowns[i], filepath.Join("test_logs", fmt.Sprintf("raft_node_%d", int32(i))))
		go utils.ServeBackend(int32(i), peers, shutdowns[i], nodes[i])
	}

	statusChan := make(chan struct{})
	defer close(statusChan)
	statusUpdates := checkAllStatus(nodes, 100*time.Millisecond, statusChan)

	var leaderID int
	if leaderID = waitForStableLeader(statusUpdates, 10*time.Second); leaderID == -1 {
		t.Fatal("FAILURE: could not achieve stable leadership in 10 seconds")
	}
	fmt.Printf("Leader elected: %d\n", leaderID)

	_, err := nodes[leaderID].ClientRequest(raft.Set, "key1", "value1")
	if err != nil {
		t.Fatalf("Failed to submit client request: %v", err)
	}

	if !waitForLogReplication(nodes, 2, 5*time.Second) {
		t.Fatal("FAILURE: could not achieve initial log replication in 5 seconds")
	}

	// Crash numCrash followers, but not the leader
	crashed := 0
	for i := 0; i < numServers && crashed < numCrash; i++ {
		if i != leaderID {
			close(shutdowns[i])
			nodes[i] = nil
			fmt.Printf("Killed follower %d\n", i)
			crashed++
		}
	}
	time.Sleep(1 * time.Second)

	// send more operations while some nodes are down
	operations := []struct {
		op    int32
		key   string
		value string
	}{
		{raft.Set, "key2", "value2"},
		{raft.Set, "key3", "value3"},
	}
	for _, op := range operations {
		_, err := nodes[leaderID].ClientRequest(op.op, op.key, op.value)
		if err != nil {
			t.Fatalf("Failed to submit client request: %v", err)
		}
		time.Sleep(10 * time.Millisecond)
	}

	if !waitForLogReplication(nodes, 4, 5*time.Second) {
		t.Fatal("FAILURE: could not achieve log replication in 5 seconds with nodes down")
	}

	// recover numRecover of the crashed nodes
	recovered := 0
	for i := 0; i < numServers && recovered < numRecover; i++ {
		if nodes[i] == nil && i != leaderID {
			shutdowns[i] = make(chan struct{})
			nodes[i] = raft.NewRaftNode(int32(i), peers, shutdowns[i], filepath.Join("test_logs", fmt.Sprintf("raft_node_%d", int32(i))))
			go utils.ServeBackend(int32(i), peers, shutdowns[i], nodes[i])
			fmt.Printf("Restarted follower %d\n", i)
			recovered++
		}
	}

	if !waitForLogReplication(nodes, 4, 5*time.Second) {
		t.Fatal("FAILURE: could not achieve log replication in 5 seconds after partial recovery")
	}

	_, err = nodes[leaderID].ClientRequest(raft.Set, "key4", "value4")
	if err != nil {
		t.Fatalf("Failed to submit client request: %v", err)
	}

	if !waitForLogReplication(nodes, 5, 5*time.Second) {
		t.Fatal("FAILURE: could not achieve log replication in 5 seconds after final operation")
	}

	if !waitForCommitIndex(nodes, 4, 5*time.Second) {
		t.Fatal("FAILURE: right commit index could not be achieved in 5 seconds after final operation")
	}

	expectedState := map[string]string{
		"key1": "value1",
		"key2": "value2",
		"key3": "value3",
		"key4": "value4",
	}

	for i, node := range nodes {
		if node == nil {
			continue
		}
		sm := getNodeStateMachine(node)

		if !utils.MapsEqual(sm, expectedState) {
			t.Fatalf("FAILURE: node %d map not expected", i)
		}
	}

	for i := 0; i < numServers; i++ {
		if nodes[i] != nil {
			close(shutdowns[i])
		}
	}
}

=======
	time.Sleep(1*time.Second)
}

func TestLogReplicationMultipleFollowerFailAndVariableRecover(t *testing.T) {
	runLogReplicationFailuresPartialRecoveryTest(t, 5, 2, 1) // 5 servers, 2 crash, 1 recovers
	time.Sleep(1*time.Second)
	runLogReplicationFailuresPartialRecoveryTest(t, 5, 2, 2) // 5 servers, 2 crash, 2 recovers
	time.Sleep(1*time.Second)
	runLogReplicationFailuresPartialRecoveryTest(t, 5, 2, 0) // 5 servers, 2 crash, 0 recovers
	time.Sleep(1*time.Second)
}

func TestLogReplicationLeaderFailureThenRecovery(t *testing.T) {
	fmt.Println("Running:", t.Name())

	os.Setenv("RAFT_HEARTBEAT_INTERVAL", "500")
	os.Setenv("RAFT_ELECTION_TIMEOUT_MIN", "1000")
	os.Setenv("RAFT_ELECTION_TIMEOUT_MAX", "2000")

	defer utils.CleanLogs("test_logs")

	peers := map[int32]string{
		0: "localhost:50051",
		1: "localhost:50052",
		2: "localhost:50053",
	}

	nodes := make([]*raft.RaftNode, 3)
	shutdowns := make([]chan struct{}, 3)

	for i := range 3 {
		shutdowns[i] = make(chan struct{})
		nodes[i] = raft.NewRaftNode(int32(i), peers, shutdowns[i], filepath.Join("test_logs", fmt.Sprintf("raft_node_%d", int32(i))))
		go utils.ServeBackend(int32(i), peers, shutdowns[i], nodes[i])
	}

	statusChan := make(chan struct{})
	defer close(statusChan)
	statusUpdates := checkAllStatus(nodes, 100*time.Millisecond, statusChan)

	var originalLeaderID int
	if originalLeaderID = waitForStableLeader(statusUpdates, 10*time.Second); originalLeaderID == -1 {
		t.Fatal("FAILURE: could not achieve stable leadership in 10 seconds")
	}
	fmt.Printf("Initial leader: %d\n", originalLeaderID)

	_, err := nodes[originalLeaderID].ClientRequest(raft.Set, "key1", "value1")
	if err != nil {
		t.Fatalf("Failed to submit client request: %v", err)
	}

	_, err = nodes[originalLeaderID].ClientRequest(raft.Set, "key2", "value2")
	if err != nil {
		t.Fatalf("Failed to submit client request: %v", err)
	}

	if !waitForLogReplication(nodes, 3, 5*time.Second) {
		t.Fatal("FAILURE: could not achieve log replication in 5 seconds up to length 3")
	}

	if !waitForCommitIndex(nodes, 2, 5*time.Second) {
		t.Fatal("FAILURE: could not achieve right commit index of 2 within 5 seconds")
	}

	// kill the current leader
	fmt.Printf("Killing leader %d\n", originalLeaderID)
	close(shutdowns[originalLeaderID])
	nodes[originalLeaderID] = nil
	time.Sleep(1 * time.Second) 

	var newLeaderID int
	if newLeaderID = waitForStableLeader(statusUpdates, 10*time.Second); newLeaderID == -1 {
		t.Fatal("FAILURE: could not elect new leader within 10 seconds after leader failure")
	}

	if newLeaderID == originalLeaderID {
		t.Fatal("FAILURE: new leader ID should be different from killed leader")
	}
	fmt.Printf("New leader elected: %d\n", newLeaderID)

	_, err = nodes[newLeaderID].ClientRequest(raft.Set, "key3", "value3")
	if err != nil {
		t.Fatalf("Failed to submit client request to new leader: %v", err)
	}

	_, err = nodes[newLeaderID].ClientRequest(raft.Set, "key4", "value4")
	if err != nil {
		t.Fatalf("Failed to submit second client request to new leader: %v", err)
	}

	if !waitForLogReplication(nodes, 5, 5*time.Second) {
		t.Fatal("FAILURE: could not achieve log replication in 5 seconds up to length 5 with new leader")
	}

	if !waitForCommitIndex(nodes, 4, 5*time.Second) {
		t.Fatal("FAILURE: could not achieve right commit index of 4 within 5 seconds with new leader")
	}

	// restart original leader
	shutdowns[originalLeaderID] = make(chan struct{})
	nodes[originalLeaderID] = raft.NewRaftNode(int32(originalLeaderID), peers, shutdowns[originalLeaderID], filepath.Join("test_logs", fmt.Sprintf("raft_node_%d", int32(originalLeaderID))))
	go utils.ServeBackend(int32(originalLeaderID), peers, shutdowns[originalLeaderID], nodes[originalLeaderID])
	fmt.Printf("Restarted original leader %d (now follower)\n", originalLeaderID)

	// wait for the restarted node to catch up
	if !waitForLogReplication(nodes, 5, 5*time.Second) {
		t.Fatal("FAILURE: could not achieve log replication in 5 seconds up to length 5 after recovery")
	}

	if !waitForCommitIndex(nodes, 4, 5*time.Second) {
		t.Fatal("FAILURE: could not achieve right commit index of 4 within 5 seconds after recovery")
	}

	// submit one more request to verify continued operation
	_, err = nodes[newLeaderID].ClientRequest(raft.Set, "key5", "value5")
	if err != nil {
		t.Fatalf("Failed to submit final client request: %v", err)
	}

	if !waitForLogReplication(nodes, 6, 5*time.Second) {
		t.Fatal("FAILURE: could not achieve final log replication in 5 seconds up to length 6")
	}

	if !waitForCommitIndex(nodes, 5, 5*time.Second) {
		t.Fatal("FAILURE: could not achieve commit index in 5 seconds up to index 5")
	}

	expectedState := map[string]string{
		"key1": "value1",
		"key2": "value2",
		"key3": "value3",
		"key4": "value4",
		"key5": "value5",
	}

	for i, node := range nodes {
		if node == nil {
			continue
		}
		sm := getNodeStateMachine(node)
		if !mapsEqual(sm, expectedState) {
			t.Fatalf("FAILURE: node %d state machine not as expected. Got: %v, Expected: %v", i, sm, expectedState)
		}
	}

	for i := range 3 {
		if shutdowns[i] != nil {
			close(shutdowns[i])
		}
	}
	
	time.Sleep(1*time.Second)
}

func TestLogReplicationLeaderFailureWithUncommittedThenRecovery(t *testing.T) {
	fmt.Println("Running:", t.Name())

	os.Setenv("RAFT_HEARTBEAT_INTERVAL", "500")
	os.Setenv("RAFT_ELECTION_TIMEOUT_MIN", "1000")
	os.Setenv("RAFT_ELECTION_TIMEOUT_MAX", "2000")

	defer utils.CleanLogs("test_logs")

	peers := map[int32]string{
		0: "localhost:50051",
		1: "localhost:50052",
		2: "localhost:50053",
	}

	nodes := make([]*raft.RaftNode, 3)
	shutdowns := make([]chan struct{}, 3)

	for i := range 3 {
		shutdowns[i] = make(chan struct{})
		nodes[i] = raft.NewRaftNode(int32(i), peers, shutdowns[i], filepath.Join("test_logs", fmt.Sprintf("raft_node_%d", int32(i))))
		go utils.ServeBackend(int32(i), peers, shutdowns[i], nodes[i])
	}

	statusChan := make(chan struct{})
	defer close(statusChan)
	statusUpdates := checkAllStatus(nodes, 100*time.Millisecond, statusChan)

	var originalLeaderID int
	if originalLeaderID = waitForStableLeader(statusUpdates, 10*time.Second); originalLeaderID == -1 {
		t.Fatal("FAILURE: could not achieve stable leadership in 10 seconds")
	}
	fmt.Printf("Initial leader: %d\n", originalLeaderID)

	_, err := nodes[originalLeaderID].ClientRequest(raft.Set, "key1", "value1")
	if err != nil {
		t.Fatalf("Failed to submit client request: %v", err)
	}

	_, err = nodes[originalLeaderID].ClientRequest(raft.Set, "key2", "value2")
	if err != nil {
		t.Fatalf("Failed to submit client request: %v", err)
	}

	if !waitForLogReplication(nodes, 3, 5*time.Second) {
		t.Fatal("FAILURE: could not achieve log replication in 5 seconds up to length 3")
	}

	if !waitForCommitIndex(nodes, 2, 5*time.Second) {
		t.Fatal("FAILURE: could not achieve right commit index of 2 within 5 seconds")
	}

	// kill the current leader
	fmt.Printf("Killing leader %d\n", originalLeaderID)
	close(shutdowns[originalLeaderID])

	// replace leaders PersistentState with uncommitted stuff
	nodes[originalLeaderID].Logs = append(nodes[originalLeaderID].Logs, []raft.Log{{
		Term:  nodes[originalLeaderID].CurrentTerm,
		Op:    raft.Set,
		Key:   "uncommitted key 1",
		Value: "uncommited value 1",
		Index: int32(len(nodes[originalLeaderID].Logs)),
	},{
		Term:  nodes[originalLeaderID].CurrentTerm,
		Op:    raft.Set,
		Key:   "uncommitted key 2",
		Value: "uncommited value 2",
		Index: int32(len(nodes[originalLeaderID].Logs)+1),
	}}...)

	// persist it
	nodes[originalLeaderID].WriteLogFile()

	nodes[originalLeaderID] = nil

	var newLeaderID int
	if newLeaderID = waitForStableLeader(statusUpdates, 10*time.Second); newLeaderID == -1 {
		t.Fatal("FAILURE: could not elect new leader within 10 seconds after leader failure")
	}

	if newLeaderID == originalLeaderID {
		t.Fatal("FAILURE: new leader ID should be different from killed leader")
	}
	fmt.Printf("New leader elected: %d\n", newLeaderID)

	_, err = nodes[newLeaderID].ClientRequest(raft.Set, "key3", "value3")
	if err != nil {
		t.Fatalf("Failed to submit client request to new leader: %v", err)
	}

	_, err = nodes[newLeaderID].ClientRequest(raft.Set, "key4", "value4")
	if err != nil {
		t.Fatalf("Failed to submit second client request to new leader: %v", err)
	}

	if !waitForLogReplication(nodes, 5, 5*time.Second) {
		t.Fatal("FAILURE: could not achieve log replication in 5 seconds up to length 5 with new leader")
	}

	if !waitForCommitIndex(nodes, 4, 5*time.Second) {
		t.Fatal("FAILURE: could not achieve right commit index of 4 within 5 seconds with new leader")
	}

	// restart former leader
	shutdowns[originalLeaderID] = make(chan struct{})
	nodes[originalLeaderID] = raft.NewRaftNode(int32(originalLeaderID), peers, shutdowns[originalLeaderID], filepath.Join("test_logs", fmt.Sprintf("raft_node_%d", int32(originalLeaderID))))
	go utils.ServeBackend(int32(originalLeaderID), peers, shutdowns[originalLeaderID], nodes[originalLeaderID])
	fmt.Printf("Restarted original leader %d (now follower)\n", originalLeaderID)

	if !waitForLogReplication(nodes, 5, 5*time.Second) {
		t.Fatal("FAILURE: could not achieve log replication in 5 seconds up to length 5 after recovery")
	}

	if !waitForCommitIndex(nodes, 4, 5*time.Second) {
		t.Fatal("FAILURE: could not achieve right commit index of 4 within 5 seconds after recovery")
	}

	_, err = nodes[newLeaderID].ClientRequest(raft.Set, "key5", "value5")
	if err != nil {
		t.Fatalf("Failed to submit final client request: %v", err)
	}

	if !waitForLogReplication(nodes, 6, 5*time.Second) {
		t.Fatal("FAILURE: could not achieve final log replication in 5 seconds up to length 6")
	}

	if !waitForCommitIndex(nodes, 5, 5*time.Second) {
		t.Fatal("FAILURE: could not achieve commit index in 5 seconds up to index 5")
	}

	expectedState := map[string]string{
		"key1": "value1",
		"key2": "value2",
		"key3": "value3",
		"key4": "value4",
		"key5": "value5",
	}

	for i, node := range nodes {
		if node == nil {
			continue
		}
		sm := getNodeStateMachine(node)
		if !mapsEqual(sm, expectedState) {
			t.Fatalf("FAILURE: node %d state machine not as expected. Got: %v, Expected: %v", i, sm, expectedState)
		}
	}

	for i := range 3 {
		if shutdowns[i] != nil {
			close(shutdowns[i])
		}
	}
	time.Sleep(1*time.Second)
}

func TestLogPersistenceAllNodesCrashAndRecover(t *testing.T) {
    fmt.Println("Running:", t.Name())

    os.Setenv("RAFT_HEARTBEAT_INTERVAL", "500")
    os.Setenv("RAFT_ELECTION_TIMEOUT_MIN", "1000")
    os.Setenv("RAFT_ELECTION_TIMEOUT_MAX", "2000")

    defer utils.CleanLogs("test_logs")

    peers := map[int32]string{
        0: "localhost:50051",
        1: "localhost:50052",
        2: "localhost:50053",
    }

    nodes := make([]*raft.RaftNode, 3)
    shutdowns := make([]chan struct{}, 3)

    for i := range 3 {
        shutdowns[i] = make(chan struct{})
        nodes[i] = raft.NewRaftNode(int32(i), peers, shutdowns[i], filepath.Join("test_logs", fmt.Sprintf("raft_node_%d", int32(i))))
        go utils.ServeBackend(int32(i), peers, shutdowns[i], nodes[i])
    }

    statusChan := make(chan struct{})
    defer close(statusChan)
    statusUpdates := checkAllStatus(nodes, 100*time.Millisecond, statusChan)

    var leaderID int
    if leaderID = waitForStableLeader(statusUpdates, 10*time.Second); leaderID == -1 {
        t.Fatal("FAILURE: could not achieve stable leadership in 10 seconds")
    }

    operations := []struct {
        op    int32
        key   string
        value string
    }{
        {raft.Set, "key1", "value1"},
        {raft.Set, "key2", "value2"},
        {raft.Set, "key3", "value3"},
        {raft.Delete, "key2", ""},
        {raft.Set, "key4", "value4"},
    }

    for _, op := range operations {
        _, err := nodes[leaderID].ClientRequest(op.op, op.key, op.value)
        if err != nil {
            t.Fatalf("Failed to submit client request: %v", err)
        }
        time.Sleep(100 * time.Millisecond)
    }

    if !waitForLogReplication(nodes, 6, 5*time.Second) {
        t.Fatal("FAILURE: log replication could not be achieved in 5 seconds")
    }

    if !waitForCommitIndex(nodes, 5, 5*time.Second) {
        t.Fatal("FAILURE: right commit index could not be achieved in 5 seconds")
    }

    expectedState := map[string]string{
        "key1": "value1",
        "key3": "value3",
        "key4": "value4",
    }

    for i, node := range nodes {
        sm := getNodeStateMachine(node)
        if !mapsEqual(sm, expectedState) {
            t.Fatalf("Before crash: node %d state machine not as expected\nGot: %v\nWant: %v", i, sm, expectedState)
        }
    }

    fmt.Println("Crashing all nodes...")
    for i := range 3 {
        close(shutdowns[i])
        nodes[i] = nil
    }
    time.Sleep(2 * time.Second)

    // now restart all nodes
    fmt.Println("Restarting all nodes...")
    for i := range 3 {
        shutdowns[i] = make(chan struct{})
        nodes[i] = raft.NewRaftNode(int32(i), peers, shutdowns[i], filepath.Join("test_logs", fmt.Sprintf("raft_node_%d", int32(i))))
        go utils.ServeBackend(int32(i), peers, shutdowns[i], nodes[i])
    }

    statusUpdates = checkAllStatus(nodes, 100*time.Millisecond, statusChan)
    if leaderID = waitForStableLeader(statusUpdates, 10*time.Second); leaderID == -1 {
        t.Fatal("FAILURE: could not achieve stable leadership after restart in 10 seconds")
    }

    // try new operations after new leader elected
    newOps := []struct {
        op    int32
        key   string
        value string
    }{
        {raft.Set, "key5", "value5"},
        {raft.Set, "key6", "value6"},
    }

    for _, op := range newOps {
        _, err := nodes[leaderID].ClientRequest(op.op, op.key, op.value)
        if err != nil {
            t.Fatalf("Failed to submit client request after recovery: %v", err)
        }
        time.Sleep(20 * time.Millisecond)
    }

    if !waitForLogReplication(nodes, 8, 5*time.Second) {
        t.Fatal("FAILURE: log replication could not be achieved in 5 seconds after new operations")
    }

    if !waitForCommitIndex(nodes, 7, 5*time.Second) {
        t.Fatal("FAILURE: right commit index could not be achieved in 5 seconds after new operations")
    }

    expectedState["key5"] = "value5"
    expectedState["key6"] = "value6"

    for i, node := range nodes {
        sm := getNodeStateMachine(node)
        if !mapsEqual(sm, expectedState) {
            t.Fatalf("Final state: node %d state machine not as expected\nGot: %v\nWant: %v", i, sm, expectedState)
        }
    }

    for i := range 3 {
        close(shutdowns[i])
    }

    time.Sleep(1 * time.Second)
}

func runLogReplicationFailuresPartialRecoveryTest(t *testing.T, numServers, numCrash, numRecover int) {
	fmt.Printf("Running: %d servers, %d crash, %d recover\n", numServers, numCrash, numRecover)
	os.Setenv("RAFT_HEARTBEAT_INTERVAL", "500")
	os.Setenv("RAFT_ELECTION_TIMEOUT_MIN", "1000")
	os.Setenv("RAFT_ELECTION_TIMEOUT_MAX", "2000")

	defer utils.CleanLogs("test_logs")

	peers := make(map[int32]string)
	for i := 0; i < numServers; i++ {
		peers[int32(i)] = fmt.Sprintf("localhost:5%03d", 51+i)
	}

	nodes := make([]*raft.RaftNode, numServers)
	shutdowns := make([]chan struct{}, numServers)

	for i := 0; i < numServers; i++ {
		shutdowns[i] = make(chan struct{})
		nodes[i] = raft.NewRaftNode(int32(i), peers, shutdowns[i], filepath.Join("test_logs", fmt.Sprintf("raft_node_%d", int32(i))))
		go utils.ServeBackend(int32(i), peers, shutdowns[i], nodes[i])
	}

	statusChan := make(chan struct{})
	defer close(statusChan)
	statusUpdates := checkAllStatus(nodes, 100*time.Millisecond, statusChan)

	var leaderID int
	if leaderID = waitForStableLeader(statusUpdates, 10*time.Second); leaderID == -1 {
		t.Fatal("FAILURE: could not achieve stable leadership in 10 seconds")
	}
	fmt.Printf("Leader elected: %d\n", leaderID)

	_, err := nodes[leaderID].ClientRequest(raft.Set, "key1", "value1")
	if err != nil {
		t.Fatalf("Failed to submit client request: %v", err)
	}

	if !waitForLogReplication(nodes, 2, 5*time.Second) {
		t.Fatal("FAILURE: could not achieve initial log replication in 5 seconds")
	}

	// crash numCrash followers, but not the leader
	crashed := 0
	for i := 0; i < numServers && crashed < numCrash; i++ {
		if i != leaderID {
			close(shutdowns[i])
			nodes[i] = nil
			fmt.Printf("Killed follower %d\n", i)
			crashed++
		}
	}
	time.Sleep(1 * time.Second)

	// send more operations while some nodes are down
	operations := []struct {
		op    int32
		key   string
		value string
	}{
		{raft.Set, "key2", "value2"},
		{raft.Set, "key3", "value3"},
	}
	for _, op := range operations {
		_, err := nodes[leaderID].ClientRequest(op.op, op.key, op.value)
		if err != nil {
			t.Fatalf("Failed to submit client request: %v", err)
		}
		time.Sleep(10 * time.Millisecond)
	}

	if !waitForLogReplication(nodes, 4, 5*time.Second) {
		t.Fatal("FAILURE: could not achieve log replication in 5 seconds with nodes down")
	}

	// recover numRecover of the crashed nodes
	recovered := 0
	for i := 0; i < numServers && recovered < numRecover; i++ {
		if nodes[i] == nil && i != leaderID {
			shutdowns[i] = make(chan struct{})
			nodes[i] = raft.NewRaftNode(int32(i), peers, shutdowns[i], filepath.Join("test_logs", fmt.Sprintf("raft_node_%d", int32(i))))
			go utils.ServeBackend(int32(i), peers, shutdowns[i], nodes[i])
			fmt.Printf("Restarted follower %d\n", i)
			recovered++
		}
	}

	if !waitForLogReplication(nodes, 4, 5*time.Second) {
		t.Fatal("FAILURE: could not achieve log replication in 5 seconds after partial recovery")
	}

	_, err = nodes[leaderID].ClientRequest(raft.Set, "key4", "value4")
	if err != nil {
		t.Fatalf("Failed to submit client request: %v", err)
	}

	if !waitForLogReplication(nodes, 5, 5*time.Second) {
		t.Fatal("FAILURE: could not achieve log replication in 5 seconds after final operation")
	}

	if !waitForCommitIndex(nodes, 4, 5*time.Second) {
		t.Fatal("FAILURE: right commit index could not be achieved in 5 seconds after final operation")
	}

	expectedState := map[string]string{
		"key1": "value1",
		"key2": "value2",
		"key3": "value3",
		"key4": "value4",
	}

	for i, node := range nodes {
		if node == nil {
			continue
		}
		sm := getNodeStateMachine(node)

		if !mapsEqual(sm, expectedState) {
			t.Fatalf("FAILURE: node %d map not expected", i)
		}
	}

	for i := 0; i < numServers; i++ {
		if nodes[i] != nil {
			close(shutdowns[i])
		}
	}
}

func mapsEqual(a, b map[string]string) bool {
	if len(a) != len(b) {
		return false
	}
	for key, valA := range a {
		valB, ok := b[key]
		if !ok || valA != valB {
			return false
		}
	}
	return true
}
>>>>>>> 95caab1c
<|MERGE_RESOLUTION|>--- conflicted
+++ resolved
@@ -160,10 +160,6 @@
 	nodes := make([]*raft.RaftNode, 3)
 	shutdowns := make([]chan struct{}, 3)
 
-<<<<<<< HEAD
-	// Start all nodes
-=======
->>>>>>> 95caab1c
 	for i := range 3 {
 		shutdowns[i] = make(chan struct{})
 		nodes[i] = raft.NewRaftNode(int32(i), peers, shutdowns[i], filepath.Join("test_logs", fmt.Sprintf("raft_node_%d", int32(i))))
@@ -203,11 +199,7 @@
 	for i, node := range nodes {
 		sm := getNodeStateMachine(node)
 
-<<<<<<< HEAD
 		if !utils.MapsEqual(sm, expectedState) {
-=======
-		if !mapsEqual(sm, expectedState) {
->>>>>>> 95caab1c
 			t.Fatalf("FAILURE: node %d map not expected", i)
 		}
 	}
@@ -236,10 +228,6 @@
 	nodes := make([]*raft.RaftNode, 3)
 	shutdowns := make([]chan struct{}, 3)
 
-<<<<<<< HEAD
-	// Start all nodes
-=======
->>>>>>> 95caab1c
 	for i := range 3 {
 		shutdowns[i] = make(chan struct{})
 		nodes[i] = raft.NewRaftNode(int32(i), peers, shutdowns[i], filepath.Join("test_logs", fmt.Sprintf("raft_node_%d", int32(i))))
@@ -293,11 +281,7 @@
 	for i, node := range nodes {
 		sm := getNodeStateMachine(node)
 
-<<<<<<< HEAD
 		if !utils.MapsEqual(sm, expectedState) {
-=======
-		if !mapsEqual(sm, expectedState) {
->>>>>>> 95caab1c
 			t.Fatalf("FAILURE: node %d map not expected", i)
 		}
 	}
@@ -346,10 +330,6 @@
 		t.Fatalf("Failed to submit client request: %v", err)
 	}
 
-<<<<<<< HEAD
-	// Wait for initial replication
-=======
->>>>>>> 95caab1c
 	if !waitForLogReplication(nodes, 2, 5*time.Second) {
 		t.Fatal("FAILURE: could not achieve log replication in 5 seconds up to length 2")
 	}
@@ -453,10 +433,6 @@
 		t.Fatalf("Failed to submit client request: %v", err)
 	}
 
-<<<<<<< HEAD
-	// Wait for initial replication
-=======
->>>>>>> 95caab1c
 	if !waitForLogReplication(nodes, 2, 5*time.Second) {
 		t.Fatal("FAILURE: could not achieve log replication in 5 seconds up to length 2")
 	}
@@ -493,17 +469,12 @@
 
 		sm := getNodeStateMachine(node)
 
-<<<<<<< HEAD
 		if !utils.MapsEqual(sm, expectedState) {
-=======
-		if !mapsEqual(sm, expectedState) {
->>>>>>> 95caab1c
 			t.Fatalf("FAILURE: node %d map not expected", i)
 		}
 	}
 
 	close(shutdowns[leaderID])
-<<<<<<< HEAD
 
 	time.Sleep(1*time.Second)
 }
@@ -948,593 +919,3 @@
 	}
 }
 
-=======
-	time.Sleep(1*time.Second)
-}
-
-func TestLogReplicationMultipleFollowerFailAndVariableRecover(t *testing.T) {
-	runLogReplicationFailuresPartialRecoveryTest(t, 5, 2, 1) // 5 servers, 2 crash, 1 recovers
-	time.Sleep(1*time.Second)
-	runLogReplicationFailuresPartialRecoveryTest(t, 5, 2, 2) // 5 servers, 2 crash, 2 recovers
-	time.Sleep(1*time.Second)
-	runLogReplicationFailuresPartialRecoveryTest(t, 5, 2, 0) // 5 servers, 2 crash, 0 recovers
-	time.Sleep(1*time.Second)
-}
-
-func TestLogReplicationLeaderFailureThenRecovery(t *testing.T) {
-	fmt.Println("Running:", t.Name())
-
-	os.Setenv("RAFT_HEARTBEAT_INTERVAL", "500")
-	os.Setenv("RAFT_ELECTION_TIMEOUT_MIN", "1000")
-	os.Setenv("RAFT_ELECTION_TIMEOUT_MAX", "2000")
-
-	defer utils.CleanLogs("test_logs")
-
-	peers := map[int32]string{
-		0: "localhost:50051",
-		1: "localhost:50052",
-		2: "localhost:50053",
-	}
-
-	nodes := make([]*raft.RaftNode, 3)
-	shutdowns := make([]chan struct{}, 3)
-
-	for i := range 3 {
-		shutdowns[i] = make(chan struct{})
-		nodes[i] = raft.NewRaftNode(int32(i), peers, shutdowns[i], filepath.Join("test_logs", fmt.Sprintf("raft_node_%d", int32(i))))
-		go utils.ServeBackend(int32(i), peers, shutdowns[i], nodes[i])
-	}
-
-	statusChan := make(chan struct{})
-	defer close(statusChan)
-	statusUpdates := checkAllStatus(nodes, 100*time.Millisecond, statusChan)
-
-	var originalLeaderID int
-	if originalLeaderID = waitForStableLeader(statusUpdates, 10*time.Second); originalLeaderID == -1 {
-		t.Fatal("FAILURE: could not achieve stable leadership in 10 seconds")
-	}
-	fmt.Printf("Initial leader: %d\n", originalLeaderID)
-
-	_, err := nodes[originalLeaderID].ClientRequest(raft.Set, "key1", "value1")
-	if err != nil {
-		t.Fatalf("Failed to submit client request: %v", err)
-	}
-
-	_, err = nodes[originalLeaderID].ClientRequest(raft.Set, "key2", "value2")
-	if err != nil {
-		t.Fatalf("Failed to submit client request: %v", err)
-	}
-
-	if !waitForLogReplication(nodes, 3, 5*time.Second) {
-		t.Fatal("FAILURE: could not achieve log replication in 5 seconds up to length 3")
-	}
-
-	if !waitForCommitIndex(nodes, 2, 5*time.Second) {
-		t.Fatal("FAILURE: could not achieve right commit index of 2 within 5 seconds")
-	}
-
-	// kill the current leader
-	fmt.Printf("Killing leader %d\n", originalLeaderID)
-	close(shutdowns[originalLeaderID])
-	nodes[originalLeaderID] = nil
-	time.Sleep(1 * time.Second) 
-
-	var newLeaderID int
-	if newLeaderID = waitForStableLeader(statusUpdates, 10*time.Second); newLeaderID == -1 {
-		t.Fatal("FAILURE: could not elect new leader within 10 seconds after leader failure")
-	}
-
-	if newLeaderID == originalLeaderID {
-		t.Fatal("FAILURE: new leader ID should be different from killed leader")
-	}
-	fmt.Printf("New leader elected: %d\n", newLeaderID)
-
-	_, err = nodes[newLeaderID].ClientRequest(raft.Set, "key3", "value3")
-	if err != nil {
-		t.Fatalf("Failed to submit client request to new leader: %v", err)
-	}
-
-	_, err = nodes[newLeaderID].ClientRequest(raft.Set, "key4", "value4")
-	if err != nil {
-		t.Fatalf("Failed to submit second client request to new leader: %v", err)
-	}
-
-	if !waitForLogReplication(nodes, 5, 5*time.Second) {
-		t.Fatal("FAILURE: could not achieve log replication in 5 seconds up to length 5 with new leader")
-	}
-
-	if !waitForCommitIndex(nodes, 4, 5*time.Second) {
-		t.Fatal("FAILURE: could not achieve right commit index of 4 within 5 seconds with new leader")
-	}
-
-	// restart original leader
-	shutdowns[originalLeaderID] = make(chan struct{})
-	nodes[originalLeaderID] = raft.NewRaftNode(int32(originalLeaderID), peers, shutdowns[originalLeaderID], filepath.Join("test_logs", fmt.Sprintf("raft_node_%d", int32(originalLeaderID))))
-	go utils.ServeBackend(int32(originalLeaderID), peers, shutdowns[originalLeaderID], nodes[originalLeaderID])
-	fmt.Printf("Restarted original leader %d (now follower)\n", originalLeaderID)
-
-	// wait for the restarted node to catch up
-	if !waitForLogReplication(nodes, 5, 5*time.Second) {
-		t.Fatal("FAILURE: could not achieve log replication in 5 seconds up to length 5 after recovery")
-	}
-
-	if !waitForCommitIndex(nodes, 4, 5*time.Second) {
-		t.Fatal("FAILURE: could not achieve right commit index of 4 within 5 seconds after recovery")
-	}
-
-	// submit one more request to verify continued operation
-	_, err = nodes[newLeaderID].ClientRequest(raft.Set, "key5", "value5")
-	if err != nil {
-		t.Fatalf("Failed to submit final client request: %v", err)
-	}
-
-	if !waitForLogReplication(nodes, 6, 5*time.Second) {
-		t.Fatal("FAILURE: could not achieve final log replication in 5 seconds up to length 6")
-	}
-
-	if !waitForCommitIndex(nodes, 5, 5*time.Second) {
-		t.Fatal("FAILURE: could not achieve commit index in 5 seconds up to index 5")
-	}
-
-	expectedState := map[string]string{
-		"key1": "value1",
-		"key2": "value2",
-		"key3": "value3",
-		"key4": "value4",
-		"key5": "value5",
-	}
-
-	for i, node := range nodes {
-		if node == nil {
-			continue
-		}
-		sm := getNodeStateMachine(node)
-		if !mapsEqual(sm, expectedState) {
-			t.Fatalf("FAILURE: node %d state machine not as expected. Got: %v, Expected: %v", i, sm, expectedState)
-		}
-	}
-
-	for i := range 3 {
-		if shutdowns[i] != nil {
-			close(shutdowns[i])
-		}
-	}
-	
-	time.Sleep(1*time.Second)
-}
-
-func TestLogReplicationLeaderFailureWithUncommittedThenRecovery(t *testing.T) {
-	fmt.Println("Running:", t.Name())
-
-	os.Setenv("RAFT_HEARTBEAT_INTERVAL", "500")
-	os.Setenv("RAFT_ELECTION_TIMEOUT_MIN", "1000")
-	os.Setenv("RAFT_ELECTION_TIMEOUT_MAX", "2000")
-
-	defer utils.CleanLogs("test_logs")
-
-	peers := map[int32]string{
-		0: "localhost:50051",
-		1: "localhost:50052",
-		2: "localhost:50053",
-	}
-
-	nodes := make([]*raft.RaftNode, 3)
-	shutdowns := make([]chan struct{}, 3)
-
-	for i := range 3 {
-		shutdowns[i] = make(chan struct{})
-		nodes[i] = raft.NewRaftNode(int32(i), peers, shutdowns[i], filepath.Join("test_logs", fmt.Sprintf("raft_node_%d", int32(i))))
-		go utils.ServeBackend(int32(i), peers, shutdowns[i], nodes[i])
-	}
-
-	statusChan := make(chan struct{})
-	defer close(statusChan)
-	statusUpdates := checkAllStatus(nodes, 100*time.Millisecond, statusChan)
-
-	var originalLeaderID int
-	if originalLeaderID = waitForStableLeader(statusUpdates, 10*time.Second); originalLeaderID == -1 {
-		t.Fatal("FAILURE: could not achieve stable leadership in 10 seconds")
-	}
-	fmt.Printf("Initial leader: %d\n", originalLeaderID)
-
-	_, err := nodes[originalLeaderID].ClientRequest(raft.Set, "key1", "value1")
-	if err != nil {
-		t.Fatalf("Failed to submit client request: %v", err)
-	}
-
-	_, err = nodes[originalLeaderID].ClientRequest(raft.Set, "key2", "value2")
-	if err != nil {
-		t.Fatalf("Failed to submit client request: %v", err)
-	}
-
-	if !waitForLogReplication(nodes, 3, 5*time.Second) {
-		t.Fatal("FAILURE: could not achieve log replication in 5 seconds up to length 3")
-	}
-
-	if !waitForCommitIndex(nodes, 2, 5*time.Second) {
-		t.Fatal("FAILURE: could not achieve right commit index of 2 within 5 seconds")
-	}
-
-	// kill the current leader
-	fmt.Printf("Killing leader %d\n", originalLeaderID)
-	close(shutdowns[originalLeaderID])
-
-	// replace leaders PersistentState with uncommitted stuff
-	nodes[originalLeaderID].Logs = append(nodes[originalLeaderID].Logs, []raft.Log{{
-		Term:  nodes[originalLeaderID].CurrentTerm,
-		Op:    raft.Set,
-		Key:   "uncommitted key 1",
-		Value: "uncommited value 1",
-		Index: int32(len(nodes[originalLeaderID].Logs)),
-	},{
-		Term:  nodes[originalLeaderID].CurrentTerm,
-		Op:    raft.Set,
-		Key:   "uncommitted key 2",
-		Value: "uncommited value 2",
-		Index: int32(len(nodes[originalLeaderID].Logs)+1),
-	}}...)
-
-	// persist it
-	nodes[originalLeaderID].WriteLogFile()
-
-	nodes[originalLeaderID] = nil
-
-	var newLeaderID int
-	if newLeaderID = waitForStableLeader(statusUpdates, 10*time.Second); newLeaderID == -1 {
-		t.Fatal("FAILURE: could not elect new leader within 10 seconds after leader failure")
-	}
-
-	if newLeaderID == originalLeaderID {
-		t.Fatal("FAILURE: new leader ID should be different from killed leader")
-	}
-	fmt.Printf("New leader elected: %d\n", newLeaderID)
-
-	_, err = nodes[newLeaderID].ClientRequest(raft.Set, "key3", "value3")
-	if err != nil {
-		t.Fatalf("Failed to submit client request to new leader: %v", err)
-	}
-
-	_, err = nodes[newLeaderID].ClientRequest(raft.Set, "key4", "value4")
-	if err != nil {
-		t.Fatalf("Failed to submit second client request to new leader: %v", err)
-	}
-
-	if !waitForLogReplication(nodes, 5, 5*time.Second) {
-		t.Fatal("FAILURE: could not achieve log replication in 5 seconds up to length 5 with new leader")
-	}
-
-	if !waitForCommitIndex(nodes, 4, 5*time.Second) {
-		t.Fatal("FAILURE: could not achieve right commit index of 4 within 5 seconds with new leader")
-	}
-
-	// restart former leader
-	shutdowns[originalLeaderID] = make(chan struct{})
-	nodes[originalLeaderID] = raft.NewRaftNode(int32(originalLeaderID), peers, shutdowns[originalLeaderID], filepath.Join("test_logs", fmt.Sprintf("raft_node_%d", int32(originalLeaderID))))
-	go utils.ServeBackend(int32(originalLeaderID), peers, shutdowns[originalLeaderID], nodes[originalLeaderID])
-	fmt.Printf("Restarted original leader %d (now follower)\n", originalLeaderID)
-
-	if !waitForLogReplication(nodes, 5, 5*time.Second) {
-		t.Fatal("FAILURE: could not achieve log replication in 5 seconds up to length 5 after recovery")
-	}
-
-	if !waitForCommitIndex(nodes, 4, 5*time.Second) {
-		t.Fatal("FAILURE: could not achieve right commit index of 4 within 5 seconds after recovery")
-	}
-
-	_, err = nodes[newLeaderID].ClientRequest(raft.Set, "key5", "value5")
-	if err != nil {
-		t.Fatalf("Failed to submit final client request: %v", err)
-	}
-
-	if !waitForLogReplication(nodes, 6, 5*time.Second) {
-		t.Fatal("FAILURE: could not achieve final log replication in 5 seconds up to length 6")
-	}
-
-	if !waitForCommitIndex(nodes, 5, 5*time.Second) {
-		t.Fatal("FAILURE: could not achieve commit index in 5 seconds up to index 5")
-	}
-
-	expectedState := map[string]string{
-		"key1": "value1",
-		"key2": "value2",
-		"key3": "value3",
-		"key4": "value4",
-		"key5": "value5",
-	}
-
-	for i, node := range nodes {
-		if node == nil {
-			continue
-		}
-		sm := getNodeStateMachine(node)
-		if !mapsEqual(sm, expectedState) {
-			t.Fatalf("FAILURE: node %d state machine not as expected. Got: %v, Expected: %v", i, sm, expectedState)
-		}
-	}
-
-	for i := range 3 {
-		if shutdowns[i] != nil {
-			close(shutdowns[i])
-		}
-	}
-	time.Sleep(1*time.Second)
-}
-
-func TestLogPersistenceAllNodesCrashAndRecover(t *testing.T) {
-    fmt.Println("Running:", t.Name())
-
-    os.Setenv("RAFT_HEARTBEAT_INTERVAL", "500")
-    os.Setenv("RAFT_ELECTION_TIMEOUT_MIN", "1000")
-    os.Setenv("RAFT_ELECTION_TIMEOUT_MAX", "2000")
-
-    defer utils.CleanLogs("test_logs")
-
-    peers := map[int32]string{
-        0: "localhost:50051",
-        1: "localhost:50052",
-        2: "localhost:50053",
-    }
-
-    nodes := make([]*raft.RaftNode, 3)
-    shutdowns := make([]chan struct{}, 3)
-
-    for i := range 3 {
-        shutdowns[i] = make(chan struct{})
-        nodes[i] = raft.NewRaftNode(int32(i), peers, shutdowns[i], filepath.Join("test_logs", fmt.Sprintf("raft_node_%d", int32(i))))
-        go utils.ServeBackend(int32(i), peers, shutdowns[i], nodes[i])
-    }
-
-    statusChan := make(chan struct{})
-    defer close(statusChan)
-    statusUpdates := checkAllStatus(nodes, 100*time.Millisecond, statusChan)
-
-    var leaderID int
-    if leaderID = waitForStableLeader(statusUpdates, 10*time.Second); leaderID == -1 {
-        t.Fatal("FAILURE: could not achieve stable leadership in 10 seconds")
-    }
-
-    operations := []struct {
-        op    int32
-        key   string
-        value string
-    }{
-        {raft.Set, "key1", "value1"},
-        {raft.Set, "key2", "value2"},
-        {raft.Set, "key3", "value3"},
-        {raft.Delete, "key2", ""},
-        {raft.Set, "key4", "value4"},
-    }
-
-    for _, op := range operations {
-        _, err := nodes[leaderID].ClientRequest(op.op, op.key, op.value)
-        if err != nil {
-            t.Fatalf("Failed to submit client request: %v", err)
-        }
-        time.Sleep(100 * time.Millisecond)
-    }
-
-    if !waitForLogReplication(nodes, 6, 5*time.Second) {
-        t.Fatal("FAILURE: log replication could not be achieved in 5 seconds")
-    }
-
-    if !waitForCommitIndex(nodes, 5, 5*time.Second) {
-        t.Fatal("FAILURE: right commit index could not be achieved in 5 seconds")
-    }
-
-    expectedState := map[string]string{
-        "key1": "value1",
-        "key3": "value3",
-        "key4": "value4",
-    }
-
-    for i, node := range nodes {
-        sm := getNodeStateMachine(node)
-        if !mapsEqual(sm, expectedState) {
-            t.Fatalf("Before crash: node %d state machine not as expected\nGot: %v\nWant: %v", i, sm, expectedState)
-        }
-    }
-
-    fmt.Println("Crashing all nodes...")
-    for i := range 3 {
-        close(shutdowns[i])
-        nodes[i] = nil
-    }
-    time.Sleep(2 * time.Second)
-
-    // now restart all nodes
-    fmt.Println("Restarting all nodes...")
-    for i := range 3 {
-        shutdowns[i] = make(chan struct{})
-        nodes[i] = raft.NewRaftNode(int32(i), peers, shutdowns[i], filepath.Join("test_logs", fmt.Sprintf("raft_node_%d", int32(i))))
-        go utils.ServeBackend(int32(i), peers, shutdowns[i], nodes[i])
-    }
-
-    statusUpdates = checkAllStatus(nodes, 100*time.Millisecond, statusChan)
-    if leaderID = waitForStableLeader(statusUpdates, 10*time.Second); leaderID == -1 {
-        t.Fatal("FAILURE: could not achieve stable leadership after restart in 10 seconds")
-    }
-
-    // try new operations after new leader elected
-    newOps := []struct {
-        op    int32
-        key   string
-        value string
-    }{
-        {raft.Set, "key5", "value5"},
-        {raft.Set, "key6", "value6"},
-    }
-
-    for _, op := range newOps {
-        _, err := nodes[leaderID].ClientRequest(op.op, op.key, op.value)
-        if err != nil {
-            t.Fatalf("Failed to submit client request after recovery: %v", err)
-        }
-        time.Sleep(20 * time.Millisecond)
-    }
-
-    if !waitForLogReplication(nodes, 8, 5*time.Second) {
-        t.Fatal("FAILURE: log replication could not be achieved in 5 seconds after new operations")
-    }
-
-    if !waitForCommitIndex(nodes, 7, 5*time.Second) {
-        t.Fatal("FAILURE: right commit index could not be achieved in 5 seconds after new operations")
-    }
-
-    expectedState["key5"] = "value5"
-    expectedState["key6"] = "value6"
-
-    for i, node := range nodes {
-        sm := getNodeStateMachine(node)
-        if !mapsEqual(sm, expectedState) {
-            t.Fatalf("Final state: node %d state machine not as expected\nGot: %v\nWant: %v", i, sm, expectedState)
-        }
-    }
-
-    for i := range 3 {
-        close(shutdowns[i])
-    }
-
-    time.Sleep(1 * time.Second)
-}
-
-func runLogReplicationFailuresPartialRecoveryTest(t *testing.T, numServers, numCrash, numRecover int) {
-	fmt.Printf("Running: %d servers, %d crash, %d recover\n", numServers, numCrash, numRecover)
-	os.Setenv("RAFT_HEARTBEAT_INTERVAL", "500")
-	os.Setenv("RAFT_ELECTION_TIMEOUT_MIN", "1000")
-	os.Setenv("RAFT_ELECTION_TIMEOUT_MAX", "2000")
-
-	defer utils.CleanLogs("test_logs")
-
-	peers := make(map[int32]string)
-	for i := 0; i < numServers; i++ {
-		peers[int32(i)] = fmt.Sprintf("localhost:5%03d", 51+i)
-	}
-
-	nodes := make([]*raft.RaftNode, numServers)
-	shutdowns := make([]chan struct{}, numServers)
-
-	for i := 0; i < numServers; i++ {
-		shutdowns[i] = make(chan struct{})
-		nodes[i] = raft.NewRaftNode(int32(i), peers, shutdowns[i], filepath.Join("test_logs", fmt.Sprintf("raft_node_%d", int32(i))))
-		go utils.ServeBackend(int32(i), peers, shutdowns[i], nodes[i])
-	}
-
-	statusChan := make(chan struct{})
-	defer close(statusChan)
-	statusUpdates := checkAllStatus(nodes, 100*time.Millisecond, statusChan)
-
-	var leaderID int
-	if leaderID = waitForStableLeader(statusUpdates, 10*time.Second); leaderID == -1 {
-		t.Fatal("FAILURE: could not achieve stable leadership in 10 seconds")
-	}
-	fmt.Printf("Leader elected: %d\n", leaderID)
-
-	_, err := nodes[leaderID].ClientRequest(raft.Set, "key1", "value1")
-	if err != nil {
-		t.Fatalf("Failed to submit client request: %v", err)
-	}
-
-	if !waitForLogReplication(nodes, 2, 5*time.Second) {
-		t.Fatal("FAILURE: could not achieve initial log replication in 5 seconds")
-	}
-
-	// crash numCrash followers, but not the leader
-	crashed := 0
-	for i := 0; i < numServers && crashed < numCrash; i++ {
-		if i != leaderID {
-			close(shutdowns[i])
-			nodes[i] = nil
-			fmt.Printf("Killed follower %d\n", i)
-			crashed++
-		}
-	}
-	time.Sleep(1 * time.Second)
-
-	// send more operations while some nodes are down
-	operations := []struct {
-		op    int32
-		key   string
-		value string
-	}{
-		{raft.Set, "key2", "value2"},
-		{raft.Set, "key3", "value3"},
-	}
-	for _, op := range operations {
-		_, err := nodes[leaderID].ClientRequest(op.op, op.key, op.value)
-		if err != nil {
-			t.Fatalf("Failed to submit client request: %v", err)
-		}
-		time.Sleep(10 * time.Millisecond)
-	}
-
-	if !waitForLogReplication(nodes, 4, 5*time.Second) {
-		t.Fatal("FAILURE: could not achieve log replication in 5 seconds with nodes down")
-	}
-
-	// recover numRecover of the crashed nodes
-	recovered := 0
-	for i := 0; i < numServers && recovered < numRecover; i++ {
-		if nodes[i] == nil && i != leaderID {
-			shutdowns[i] = make(chan struct{})
-			nodes[i] = raft.NewRaftNode(int32(i), peers, shutdowns[i], filepath.Join("test_logs", fmt.Sprintf("raft_node_%d", int32(i))))
-			go utils.ServeBackend(int32(i), peers, shutdowns[i], nodes[i])
-			fmt.Printf("Restarted follower %d\n", i)
-			recovered++
-		}
-	}
-
-	if !waitForLogReplication(nodes, 4, 5*time.Second) {
-		t.Fatal("FAILURE: could not achieve log replication in 5 seconds after partial recovery")
-	}
-
-	_, err = nodes[leaderID].ClientRequest(raft.Set, "key4", "value4")
-	if err != nil {
-		t.Fatalf("Failed to submit client request: %v", err)
-	}
-
-	if !waitForLogReplication(nodes, 5, 5*time.Second) {
-		t.Fatal("FAILURE: could not achieve log replication in 5 seconds after final operation")
-	}
-
-	if !waitForCommitIndex(nodes, 4, 5*time.Second) {
-		t.Fatal("FAILURE: right commit index could not be achieved in 5 seconds after final operation")
-	}
-
-	expectedState := map[string]string{
-		"key1": "value1",
-		"key2": "value2",
-		"key3": "value3",
-		"key4": "value4",
-	}
-
-	for i, node := range nodes {
-		if node == nil {
-			continue
-		}
-		sm := getNodeStateMachine(node)
-
-		if !mapsEqual(sm, expectedState) {
-			t.Fatalf("FAILURE: node %d map not expected", i)
-		}
-	}
-
-	for i := 0; i < numServers; i++ {
-		if nodes[i] != nil {
-			close(shutdowns[i])
-		}
-	}
-}
-
-func mapsEqual(a, b map[string]string) bool {
-	if len(a) != len(b) {
-		return false
-	}
-	for key, valA := range a {
-		valB, ok := b[key]
-		if !ok || valA != valB {
-			return false
-		}
-	}
-	return true
-}
->>>>>>> 95caab1c
